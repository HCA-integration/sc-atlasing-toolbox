--- conflicted
+++ resolved
@@ -1,9 +1,6 @@
-<<<<<<< HEAD
+slurm*
 data/out
-slurm*
-=======
 **out/
->>>>>>> cd203e7e
 .DS_Store
 *.h5ad
 .idea/
