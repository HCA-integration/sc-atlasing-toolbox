"""
Highly variable gene selection
- lineage specific HVGs
"""
from pathlib import Path
import logging
logging.basicConfig(level=logging.INFO)
import warnings
warnings.filterwarnings("ignore", message="The frame.append method is deprecated and will be removed from pandas in a future version.")
from scipy import sparse
import scanpy as sc
from utils.io import read_anndata, link_zarr


input_file = snakemake.input[0]
output_file = snakemake.output[0]
args = snakemake.params.get('args', {})
batch_key = snakemake.params.get('batch')
lineage_key = snakemake.params.get('lineage')

if args is None:
    args = {}
subset_to_hvg = isinstance(args, dict) and 'subset' in args and args['subset']
logging.info(str(args))

logging.info(f'Read {input_file}...')
adata = read_anndata(input_file)

if adata.n_obs == 0:
    adata.write(output_file)
    exit(0)

<<<<<<< HEAD
sc.pp.filter_genes(adata, min_cells=1)
# scanpy.pp.log1p was supposed to add it but it's not saved
=======
>>>>>>> ae4fb2e1
adata.uns["log1p"] = {"base": None}

if args is False:
    logging.info('No highly variable gene parameters provided, including all genes...')
    adata.var['highly_variable'] = True
else:
    if lineage_key is not None:
        logging.info(f'lineage-specific highly variable gene selection using "{lineage_key}"')
        if batch_key in adata.obs.columns: # combining lineage and batch
            adata.obs['hvg_batch'] = adata.obs[batch_key].astype(str) + '_' + adata.obs[lineage_key].astype(str)
        else: # only taking lineage if no batch key is specified
            adata.obs['hvg_batch'] = adata.obs[lineage_key]
        batch_key = 'hvg_batch'

    logging.info('Select features...')
    adata_hvg = adata.copy()
    sc.pp.filter_genes(adata_hvg, min_cells=1)
    sc.pp.highly_variable_genes(
        adata_hvg,
        batch_key=batch_key,
        **args
    )

    # add HVG info back to adata
    hvg_column_map = {
        'highly_variable': False,
        'means': 0,
        'dispersions': 0,
        'dispersions_norm': 0,
        'highly_variable_nbatches': 0,
        'highly_variable_intersection': False,
    }
    hvg_columns = [
        column
        for column in hvg_column_map
        if column in adata_hvg.var.columns
    ]
    adata.var[hvg_columns] = adata_hvg.var[hvg_columns]
    adata.var = adata.var.fillna(hvg_column_map)

    # subset to HVGs
    if subset_to_hvg:
        adata = adata[:, adata.var['highly_variable']]

# add metadata
if 'preprocessing' not in adata.uns:
    adata.uns['preprocessing'] = {}

adata.uns['preprocessing']['highly_variable_genes'] = args

logging.info(f'Write to {output_file}...')
del adata.raw
del adata.layers
adata.write_zarr(output_file)

if input_file.endswith('.zarr'):
    files_to_keep = ['uns', 'var']
    if subset_to_hvg:
        logging.info('Data subsetted to highly variable genes, keep matrices, varm and varp...')
        files_to_keep.extend(['X', 'varm', 'varp'])

    input_files = [f.name for f in Path(input_file).iterdir()]
    link_zarr(
        in_dir=input_file,
        out_dir=output_file,
        file_names=[f for f in input_files if f not in files_to_keep],
        overwrite=True,
)<|MERGE_RESOLUTION|>--- conflicted
+++ resolved
@@ -30,11 +30,8 @@
     adata.write(output_file)
     exit(0)
 
-<<<<<<< HEAD
-sc.pp.filter_genes(adata, min_cells=1)
+# sc.pp.filter_genes(adata, min_cells=1)
 # scanpy.pp.log1p was supposed to add it but it's not saved
-=======
->>>>>>> ae4fb2e1
 adata.uns["log1p"] = {"base": None}
 
 if args is False:
