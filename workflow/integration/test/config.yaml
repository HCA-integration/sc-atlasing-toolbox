--- conflicted
+++ resolved
@@ -53,15 +53,11 @@
         use_observed_lib_size: true
       unintegrated:
   datasets:
-<<<<<<< HEAD
-    # - test
-    # - test2
-    - harmony_comparison
-=======
     - test
     - test2
     - test3
->>>>>>> a8d28961
+    - harmony_comparison
+
 
 DATASETS:
   test:
@@ -86,7 +82,19 @@
         - bulk_labels
         - phase
 
-<<<<<<< HEAD
+  test3:
+    input:
+      integration: test/input/preprocessing/pbmc/preprocessed.zarr
+    integration:
+      raw_counts: raw
+      norm_counts: X
+      label: bulk_labels
+      batch: batch
+      methods:
+        unintegrated:
+        scgen:
+          n_epochs: 10
+
   harmony_comparison:
     input:
       integration: test/data/pbmc68k.h5ad
@@ -99,18 +107,4 @@
         harmony:
       umap_colors:
         - bulk_labels
-        - phase
-=======
-  test3:
-    input:
-      integration: test/input/preprocessing/pbmc/preprocessed.zarr
-    integration:
-      raw_counts: raw
-      norm_counts: X
-      label: bulk_labels
-      batch: batch
-      methods:
-        unintegrated:
-        scgen:
-          n_epochs: 10
->>>>>>> a8d28961
+        - phase