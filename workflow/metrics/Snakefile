from pathlib import Path
import pandas as pd

<<<<<<< HEAD
from utils import get_wildcards_from_config, expand_per, get_wildcards, get_params, get_resource
=======
from utils import get_wildcards_from_config, expand_per, get_wildcards, set_defaults
>>>>>>> 6c045d39

module integration:
    snakefile: "../integration/Snakefile"
    config: config

use rule * from integration as integration_ *


config = set_defaults(config)

out_dir = Path(config['output_dir']) / 'metrics'

wildcards_df = get_wildcards_from_config(
    config=config,
    config_params=['integration', 'metrics', 'label', 'batch'],
    wildcard_names=['dataset', 'method', 'metric', 'label', 'batch'],
    explode_by=['method', 'metric']
)

# # get wildcards from input directory
# datasets, methods = glob_wildcards(in_path)
# integration_wildcards = pd.DataFrame({'dataset': datasets, 'method': methods})
# # get full parameters
# wildcards_df = get_wildcards_from_config(
#     config=config,
#     config_params=['metrics', 'label', 'batch'],
#     wildcard_names=['dataset', 'metric', 'label', 'batch'],
#     explode_by='metric'
# ).merge(
#     integration_wildcards,
#     on='dataset'
# )

parameters = pd.read_table(workflow.source_path('params.tsv'))
parameters = wildcards_df.merge(parameters,on='metric')


rule run:
    message:
        """
        Evaluate {wildcards.metric} on {wildcards.dataset}
        input: {input}
        output: {output}
        wildcards: {wildcards}
        """
    input:
        h5ad=rules.integration_run.output.h5ad,
        metrics_meta=workflow.source_path('params.tsv')
    output:
        metric=out_dir / 'datasets/{dataset}/{method}/{metric}.tsv'
    params:
        env=lambda wildcards: get_params(wildcards,parameters,'env')
    conda:
        lambda wildcards, params: f'envs/{params.env}.yaml'
    resources:
        partition=lambda w: get_resource(config,profile=get_params(w,parameters,'resources'),resource_key='partition'),
        qos=lambda w: get_resource(config,profile=get_params(w,parameters,'resources'),resource_key='qos')
    benchmark:
        out_dir / 'datasets/{dataset}/{method}/{metric}.benchmark.tsv'
    script:
        'scripts/{wildcards.metric}.py'


rule merge:
    message:
        """
        Merge all metrics for all datasets and methods
        datasets: {params.wildcards[dataset]}
        methods: {params.wildcards[method]}
        """
    input:
        metrics=lambda wildcards: expand_per(rules.run.output,parameters,wildcards,['dataset', 'method', 'metric']),
        benchmark=lambda wildcards: expand_per(rules.run.benchmark,parameters,wildcards,['dataset', 'method',
                                                                                         'metric']),
    output:
        metrics=out_dir / 'metrics.tsv',
        plot=out_dir / 'metrics.png',
        time=out_dir / 'metrics_time.png',
    params:
        wildcards=get_wildcards(parameters,['dataset', 'method', 'metric'])
    conda: 'envs/scanpy.yaml'
    script: 'scripts/merge.py'


use rule merge as merge_per_dataset with:
    message:
        """
        Merge all metrics for {wildcards}
        """
    input:
        metrics=lambda wildcards: expand_per(rules.run.output,parameters,wildcards,['method', 'metric']),
        benchmark=lambda wildcards: expand_per(rules.run.benchmark,parameters,wildcards,['method', 'metric']),
    output:
        metrics=out_dir / 'per_dataset' / '{dataset}_metrics.tsv',
        plot=out_dir / 'per_dataset' / '{dataset}.png',
        time=out_dir / 'per_dataset' / '{dataset}_time.png',
    params:
        wildcards=lambda wildcards: get_wildcards(parameters,['method', 'metric'],wildcards)


use rule merge as merge_per_method with:
    message:
        """
        Merge all metrics for {wildcards}
        """
    input:
        metrics=lambda wildcards: expand_per(rules.run.output,parameters,wildcards,['dataset', 'metric']),
        benchmark=lambda wildcards: expand_per(rules.run.benchmark,parameters,wildcards,['dataset', 'metric']),
    output:
        metrics=out_dir / 'per_method' / '{method}.tsv',
        plot=out_dir / 'per_method' / '{method}.png',
        time=out_dir / 'per_method' / '{method}_time.png',
    params:
        wildcards=lambda wildcards: get_wildcards(parameters,['dataset', 'metric'],wildcards)


rule all:
    input:
        expand(rules.merge_per_dataset.output,zip,**get_wildcards(parameters,['dataset'])),
        expand(rules.merge_per_method.output,zip,**get_wildcards(parameters,['method'])),
        rules.merge.output,
    default_target: True<|MERGE_RESOLUTION|>--- conflicted
+++ resolved
@@ -1,11 +1,7 @@
 from pathlib import Path
 import pandas as pd
 
-<<<<<<< HEAD
-from utils import get_wildcards_from_config, expand_per, get_wildcards, get_params, get_resource
-=======
-from utils import get_wildcards_from_config, expand_per, get_wildcards, set_defaults
->>>>>>> 6c045d39
+from utils import get_wildcards_from_config, expand_per, get_wildcards, get_params, get_resource, set_defaults
 
 module integration:
     snakefile: "../integration/Snakefile"
