--- conflicted
+++ resolved
@@ -102,13 +102,8 @@
 
 rule pseudobulk_all:
     input:
-<<<<<<< HEAD
-        expand(rules.pca_pseudobulk.output,study=dataset_df['study'].unique()),
-        expand(rules.pca_pseudobulk_organ.output,organ=dataset_df['organ'].unique()),
-=======
-        expand(rules.pseudobulk.output,study=dataset_df['study']),
+        expand(rules.pseudobulk.output,study=dataset_df['study'].unique()),
         expand(rules.pseudobulk_organ.output,organ=dataset_df['organ'].unique()),
->>>>>>> ccaeb5ec
 
 
 rule marker_genes:
@@ -194,7 +189,7 @@
         rules.pseudobulk_all.input,
         rules.marker_genes_all.input,
         rules.qc_all.input,
-        rules.barcode_matching_all.input,
+        #rules.barcode_matching_all.input,
     default_target: True
 
 
