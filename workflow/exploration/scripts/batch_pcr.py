--- conflicted
+++ resolved
@@ -23,15 +23,13 @@
 sample_key = snakemake.params['sample_key']
 
 adata = read_anndata(input_file)
-<<<<<<< HEAD
 obs = pd.read_table(input_metadata)
 
 adata.obs = obs
-=======
+
 # make sure the PCA embedding is an array
 if not isinstance(adata.obsm["X_pca"], np.ndarray):
     adata.obsm["X_pca"] = adata.obsm["X_pca"].toarray()
->>>>>>> a429cee5
 
 if adata.n_obs == 0:
     plt.savefig(output_barplot)
