--- conflicted
+++ resolved
@@ -52,19 +52,17 @@
         explode_by=['metric', 'batch'],
         paramspace_kwargs=dict(filename_params=['label', 'batch', 'metric'], filename_sep='--'),
     ),
-    'merge': dict(
-        mandatory_wildcards=['dataset'],
-    ),
-    'collect': dict(
-        mandatory_wildcards=['dataset'],
-    ),
-<<<<<<< HEAD
     'subset': dict(
         config_params=['strategy', 'n_cells', 'sample', 'label', 'per_sample'],
         explode_by='strategy',
         wildcard_names=['strategy'],
-    )
-=======
+    ),
+    'merge': dict(
+        mandatory_wildcards=['dataset'],
+    ),
+    'collect': dict(
+        mandatory_wildcards=['dataset'],
+    ),
     'uncollect': dict(
         config_params=[
             'sep',
@@ -74,7 +72,6 @@
         rename_config_params={'new_file_ids': 'new_file_id'},
         explode_by=['new_file_id'],
     ),
->>>>>>> c3892fec
 }
 
 config_classes = {
