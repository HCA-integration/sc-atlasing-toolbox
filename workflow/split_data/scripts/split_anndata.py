import sys
from pathlib import Path
import numpy as np
import scanpy as sc
import warnings
warnings.filterwarnings("ignore")
import logging
logging.basicConfig(level=logging.INFO)
import anndata as ad
from pprint import pformat
from dask import array as da

from utils.io import read_anndata
from utils.accessors import adata_to_memory
<<<<<<< HEAD
from utils.misc import apply_layers
from utils.sparse_dask import sparse_dataset_as_dask
=======
# from utils.misc import ensure_sparse
>>>>>>> e421e266

input_file = snakemake.input[0]
output_dir = snakemake.output[0]
split_key = snakemake.wildcards.key
values = snakemake.params.get('values', [])
backed = snakemake.params.get('backed', False)
<<<<<<< HEAD
dask = snakemake.params.get('dask', False)
exclude_slots = snakemake.params.get('exclude_slots', [])
n_threads = snakemake.threads
=======
>>>>>>> e421e266

out_dir = Path(output_dir)
if not out_dir.exists():
    out_dir.mkdir()

logging.info(f'Read anndata file {input_file}...')
<<<<<<< HEAD
adata = read_anndata(
    input_file,
    backed=backed,
    dask=dask,
    exclude_slots=exclude_slots,
)
logging.info(adata.__str__())
=======
adata = read_anndata(input_file, backed=backed)
logging.info(adata.__str__())

# for layer in ['X']+list(adata.layers.keys()):
#     ensure_sparse(adata, layer=layer)
>>>>>>> e421e266

file_value_map = {
    s.replace(' ', '_').replace('/', '_'): s
    for s in adata.obs[split_key].astype(str).unique()
}
logging.info(f'file_value_map: {pformat(file_value_map)}')
# split_files = list(file_value_map.keys())
# split_files = set(split_files + values)
split_files = values
logging.info(f'splits: {split_files}')

for split_file in split_files:
    split = file_value_map.get(split_file)
    out_file = out_dir / f"value~{split_file}.zarr"
    
    # split anndata
    logging.info(f'Split by {split_key}={split}')
    adata_sub = adata[adata.obs[split_key] == split]
    logging.info(adata_sub.__str__())
    
    if adata_sub.n_obs == 0:
        adata_sub = ad.AnnData(
            X=np.zeros(adata_sub.shape),
            obs=adata_sub.obs,
            obsm=adata_sub.obsm,
            obsp=adata_sub.obsp,
            var=adata_sub.var,
            varm=adata_sub.varm,
            varp=adata_sub.varp,
<<<<<<< HEAD
            layers={
                layer: np.zeros(adata_sub.shape)
                for layer in adata_sub.layers
            },
            uns=adata_sub.uns,
        )
    else:
        logging.info('Copy subset...')
        adata_sub = apply_layers(
            adata_sub.copy(),
            lambda x: x.rechunk({0: 1000}) if isinstance(x, da.Array) else x
        )
        adata_sub = adata_to_memory(adata_sub)
=======
            layers=adata_sub.layers,
            uns=adata_sub.uns,
        )
    else:
        adata_sub = adata_to_memory(adata_sub.copy())
>>>>>>> e421e266
    
    # write to file
    logging.info(f'Write to {out_file}...')
    adata_sub.write_zarr(out_file)
    del adata_sub<|MERGE_RESOLUTION|>--- conflicted
+++ resolved
@@ -12,31 +12,24 @@
 
 from utils.io import read_anndata
 from utils.accessors import adata_to_memory
-<<<<<<< HEAD
 from utils.misc import apply_layers
 from utils.sparse_dask import sparse_dataset_as_dask
-=======
-# from utils.misc import ensure_sparse
->>>>>>> e421e266
 
 input_file = snakemake.input[0]
 output_dir = snakemake.output[0]
 split_key = snakemake.wildcards.key
 values = snakemake.params.get('values', [])
 backed = snakemake.params.get('backed', False)
-<<<<<<< HEAD
 dask = snakemake.params.get('dask', False)
 exclude_slots = snakemake.params.get('exclude_slots', [])
 n_threads = snakemake.threads
-=======
->>>>>>> e421e266
 
 out_dir = Path(output_dir)
 if not out_dir.exists():
     out_dir.mkdir()
 
 logging.info(f'Read anndata file {input_file}...')
-<<<<<<< HEAD
+
 adata = read_anndata(
     input_file,
     backed=backed,
@@ -44,13 +37,6 @@
     exclude_slots=exclude_slots,
 )
 logging.info(adata.__str__())
-=======
-adata = read_anndata(input_file, backed=backed)
-logging.info(adata.__str__())
-
-# for layer in ['X']+list(adata.layers.keys()):
-#     ensure_sparse(adata, layer=layer)
->>>>>>> e421e266
 
 file_value_map = {
     s.replace(' ', '_').replace('/', '_'): s
@@ -80,7 +66,6 @@
             var=adata_sub.var,
             varm=adata_sub.varm,
             varp=adata_sub.varp,
-<<<<<<< HEAD
             layers={
                 layer: np.zeros(adata_sub.shape)
                 for layer in adata_sub.layers
@@ -94,13 +79,7 @@
             lambda x: x.rechunk({0: 1000}) if isinstance(x, da.Array) else x
         )
         adata_sub = adata_to_memory(adata_sub)
-=======
-            layers=adata_sub.layers,
-            uns=adata_sub.uns,
-        )
-    else:
-        adata_sub = adata_to_memory(adata_sub.copy())
->>>>>>> e421e266
+
     
     # write to file
     logging.info(f'Write to {out_file}...')
